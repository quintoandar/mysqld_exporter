package main

import (
<<<<<<< HEAD
	"crypto/tls"
	"database/sql"
	"flag"
=======
>>>>>>> 811aec3a
	"fmt"
	"io/ioutil"
	"net/http"
	"os"
	"path"
<<<<<<< HEAD
	"regexp"
	"strconv"
	"strings"
	"time"
=======
>>>>>>> 811aec3a

	"github.com/prometheus/client_golang/prometheus"
	"github.com/prometheus/client_golang/prometheus/promhttp"
	"github.com/prometheus/common/log"
	"github.com/prometheus/common/version"
	"gopkg.in/alecthomas/kingpin.v2"
	"gopkg.in/ini.v1"
	"gopkg.in/yaml.v2"

	"github.com/percona/mysqld_exporter/collector"
)

var (
	listenAddress = kingpin.Flag(
		"web.listen-address",
		"Address to listen on for web interface and telemetry.",
	).Default(":9104").String()
	metricPath = kingpin.Flag(
		"web.telemetry-path",
		"Path under which to expose metrics.",
	).Default("/metrics").String()
	configMycnf = kingpin.Flag(
		"config.my-cnf",
		"Path to .my.cnf file to read MySQL credentials from.",
<<<<<<< HEAD
	)
	webAuthFile = flag.String(
		"web.auth-file", "",
		"Path to YAML file with server_user, server_password options for http basic auth (overrides HTTP_AUTH env var).",
	)
	sslCertFile = flag.String(
		"web.ssl-cert-file", "",
		"Path to SSL certificate file.",
	)
	sslKeyFile = flag.String(
		"web.ssl-key-file", "",
		"Path to SSL key file.",
	)

	slowLogFilter = flag.Bool(
		"log_slow_filter", false,
=======
	).Default(path.Join(os.Getenv("HOME"), ".my.cnf")).String()
	slowLogFilter = kingpin.Flag(
		"log_slow_filter",
>>>>>>> 811aec3a
		"Add a log_slow_filter to avoid exessive MySQL slow logging.  NOTE: Not supported by Oracle MySQL.",
	).Default("false").Bool()
	collectProcesslist = kingpin.Flag(
		"collect.info_schema.processlist",
		"Collect current thread state counts from the information_schema.processlist",
<<<<<<< HEAD
	)
	collectTableSchema = flag.Bool(
		"collect.info_schema.tables", false,
=======
	).Default("false").Bool()
	collectTableSchema = kingpin.Flag(
		"collect.info_schema.tables",
>>>>>>> 811aec3a
		"Collect metrics from information_schema.tables",
	).Default("true").Bool()
	collectInnodbTablespaces = kingpin.Flag(
		"collect.info_schema.innodb_tablespaces",
		"Collect metrics from information_schema.innodb_sys_tablespaces",
	).Default("false").Bool()
	collectInnodbMetrics = kingpin.Flag(
		"collect.info_schema.innodb_metrics",
		"Collect metrics from information_schema.innodb_metrics",
<<<<<<< HEAD
	)
	collectGlobalStatus = flag.Bool(
		"collect.global_status", false,
		"Collect from SHOW GLOBAL STATUS",
	)
	collectGlobalVariables = flag.Bool(
		"collect.global_variables", false,
		"Collect from SHOW GLOBAL VARIABLES",
	)
	collectSlaveStatus = flag.Bool(
		"collect.slave_status", false,
=======
	).Default("false").Bool()
	collectGlobalStatus = kingpin.Flag(
		"collect.global_status",
		"Collect from SHOW GLOBAL STATUS",
	).Default("true").Bool()
	collectGlobalVariables = kingpin.Flag(
		"collect.global_variables",
		"Collect from SHOW GLOBAL VARIABLES",
	).Default("true").Bool()
	collectSlaveStatus = kingpin.Flag(
		"collect.slave_status",
>>>>>>> 811aec3a
		"Collect from SHOW SLAVE STATUS",
	).Default("true").Bool()
	collectAutoIncrementColumns = kingpin.Flag(
		"collect.auto_increment.columns",
		"Collect auto_increment columns and max values from information_schema",
	).Default("false").Bool()
	collectBinlogSize = kingpin.Flag(
		"collect.binlog_size",
		"Collect the current size of all registered binlog files",
	).Default("false").Bool()
	collectPerfTableIOWaits = kingpin.Flag(
		"collect.perf_schema.tableiowaits",
		"Collect metrics from performance_schema.table_io_waits_summary_by_table",
	).Default("false").Bool()
	collectPerfIndexIOWaits = kingpin.Flag(
		"collect.perf_schema.indexiowaits",
		"Collect metrics from performance_schema.table_io_waits_summary_by_index_usage",
	).Default("false").Bool()
	collectPerfTableLockWaits = kingpin.Flag(
		"collect.perf_schema.tablelocks",
		"Collect metrics from performance_schema.table_lock_waits_summary_by_table",
	).Default("false").Bool()
	collectPerfEventsStatements = kingpin.Flag(
		"collect.perf_schema.eventsstatements",
		"Collect metrics from performance_schema.events_statements_summary_by_digest",
	).Default("false").Bool()
	collectPerfEventsWaits = kingpin.Flag(
		"collect.perf_schema.eventswaits",
		"Collect metrics from performance_schema.events_waits_summary_global_by_event_name",
	).Default("false").Bool()
	collectPerfFileEvents = kingpin.Flag(
		"collect.perf_schema.file_events",
		"Collect metrics from performance_schema.file_summary_by_event_name",
	).Default("false").Bool()
	collectPerfFileInstances = kingpin.Flag(
		"collect.perf_schema.file_instances",
		"Collect metrics from performance_schema.file_summary_by_instance",
	).Default("false").Bool()
	collectUserStat = kingpin.Flag(
		"collect.info_schema.userstats",
		"If running with userstat=1, set to true to collect user statistics",
	).Default("false").Bool()
	collectClientStat = kingpin.Flag(
		"collect.info_schema.clientstats",
		"If running with userstat=1, set to true to collect client statistics",
	).Default("false").Bool()
	collectTableStat = kingpin.Flag(
		"collect.info_schema.tablestats",
		"If running with userstat=1, set to true to collect table statistics",
	).Default("false").Bool()
	collectQueryResponseTime = kingpin.Flag(
		"collect.info_schema.query_response_time",
		"Collect query response time distribution if query_response_time_stats is ON.",
<<<<<<< HEAD
	)

	// Those MyRocks collectors work but are not currently used by our dashboard, so disable them.
	// TODO enable when we need them
	removeMeFalse         = false
	collectRocksDBCFStats = &removeMeFalse
	collectRocksDBDBStats = &removeMeFalse
	/*
		collectRocksDBCFStats = flag.Bool("collect.info_schema.rocksdb_cfstats", false,
			"Collect RocksDB column family statistics",
		)
		collectRocksDBDBStats = flag.Bool("collect.info_schema.rocksdb_dbstats", false,
			"Collect RocksDB database statistics",
		)
	*/

	collectEngineTokudbStatus = flag.Bool("collect.engine_tokudb_status", false,
=======
	).Default("false").Bool()
	collectEngineTokudbStatus = kingpin.Flag(
		"collect.engine_tokudb_status",
>>>>>>> 811aec3a
		"Collect from SHOW ENGINE TOKUDB STATUS",
	).Default("false").Bool()
	collectEngineInnodbStatus = kingpin.Flag(
		"collect.engine_innodb_status",
		"Collect from SHOW ENGINE INNODB STATUS",
<<<<<<< HEAD
	)
	collectEngineRocksDBStatus = flag.String("collect.engine_rocksdb_status", "auto",
		"Collect from SHOW ENGINE ROCKSDB STATUS",
	)
	collectHeartbeat = flag.Bool(
		"collect.heartbeat", false,
=======
	).Default("false").Bool()
	collectHeartbeat = kingpin.Flag(
		"collect.heartbeat",
>>>>>>> 811aec3a
		"Collect from heartbeat",
	).Default("false").Bool()
	collectHeartbeatDatabase = kingpin.Flag(
		"collect.heartbeat.database",
		"Database from where to collect heartbeat data",
	).Default("heartbeat").String()
	collectHeartbeatTable = kingpin.Flag(
		"collect.heartbeat.table",
		"Table from where to collect heartbeat data",
<<<<<<< HEAD
	)
)

// Metric name parts.
const (
	// Namespace for all metrics.
	namespace = "mysql"
	// Subsystem(s).
	exporter = "exporter"
)

// SQL Queries.
const (
	sessionSettingsQuery = `SET SESSION log_slow_filter = 'tmp_table_on_disk,filesort_on_disk'`
	versionQuery         = `SELECT @@version`
=======
	).Default("heartbeat").String()
	dsn string
>>>>>>> 811aec3a
)

// landingPage contains the HTML served at '/'.
var landingPage = []byte(`<html>
<head><title>MySQLd 3-in-1 exporter</title></head>
<body>
<h1>MySQL 3-in-1 exporter</h1>
<li><a href="` + *metricPath + `-hr">high-res metrics</a></li>
<li><a href="` + *metricPath + `-mr">medium-res metrics</a></li>
<li><a href="` + *metricPath + `-lr">low-res metrics</a></li>
</body>
</html>
`)

<<<<<<< HEAD
// Metric descriptors.
var (
	scrapeDurationDesc = prometheus.NewDesc(
		prometheus.BuildFQName(namespace, exporter, "collector_duration_seconds"),
		"Collector time duration.",
		[]string{"collector"}, nil,
	)
)

type webAuth struct {
	User     string `yaml:"server_user,omitempty"`
	Password string `yaml:"server_password,omitempty"`
}

type basicAuthHandler struct {
	handler  http.HandlerFunc
	user     string
	password string
}

func (h *basicAuthHandler) ServeHTTP(w http.ResponseWriter, r *http.Request) {
	user, password, ok := r.BasicAuth()
	if !ok || password != h.password || user != h.user {
		w.Header().Set("WWW-Authenticate", "Basic realm=\"metrics\"")
		http.Error(w, "Invalid username or password", http.StatusUnauthorized)
		return
	}
	h.handler(w, r)
}

// Exporter collects MySQL metrics. It implements prometheus.Collector.
type Exporter struct {
	dsn          string
	error        prometheus.Gauge
	totalScrapes prometheus.Counter
	scrapeErrors *prometheus.CounterVec
	mysqldUp     prometheus.Gauge
}

// ExporterMr collects MySQL metrics. It implements prometheus.Collector.
type ExporterMr struct {
	dsn          string
	error        prometheus.Gauge
	totalScrapes prometheus.Counter
	scrapeErrors *prometheus.CounterVec
}

// ExporterLr collects MySQL metrics. It implements prometheus.Collector.
type ExporterLr struct {
	dsn          string
	error        prometheus.Gauge
	totalScrapes prometheus.Counter
	scrapeErrors *prometheus.CounterVec
}

// NewExporter returns a new MySQL exporter for the provided DSN.
func NewExporter(dsn string) *Exporter {
	exporter := "exporter_hr"
	return &Exporter{
		dsn: dsn,
		totalScrapes: prometheus.NewCounter(prometheus.CounterOpts{
			Namespace: namespace,
			Subsystem: exporter,
			Name:      "scrapes_total",
			Help:      "Total number of times MySQL was scraped for metrics.",
		}),
		scrapeErrors: prometheus.NewCounterVec(prometheus.CounterOpts{
			Namespace: namespace,
			Subsystem: exporter,
			Name:      "scrape_errors_total",
			Help:      "Total number of times an error occurred scraping a MySQL.",
		}, []string{"collector"}),
		error: prometheus.NewGauge(prometheus.GaugeOpts{
			Namespace: namespace,
			Subsystem: exporter,
			Name:      "last_scrape_error",
			Help:      "Whether the last scrape of metrics from MySQL resulted in an error (1 for error, 0 for success).",
		}),
		mysqldUp: prometheus.NewGauge(prometheus.GaugeOpts{
			Namespace: namespace,
			Name:      "up",
			Help:      "Whether the MySQL server is up.",
		}),
	}
}

// NewExporterMr returns a new MySQL exporter for the provided DSN.
func NewExporterMr(dsn string) *ExporterMr {
	exporter := "exporter_mr"
	return &ExporterMr{
		dsn: dsn,
		totalScrapes: prometheus.NewCounter(prometheus.CounterOpts{
			Namespace: namespace,
			Subsystem: exporter,
			Name:      "scrapes_total",
			Help:      "Total number of times MySQL was scraped for metrics.",
		}),
		scrapeErrors: prometheus.NewCounterVec(prometheus.CounterOpts{
			Namespace: namespace,
			Subsystem: exporter,
			Name:      "scrape_errors_total",
			Help:      "Total number of times an error occurred scraping a MySQL.",
		}, []string{"collector"}),
		error: prometheus.NewGauge(prometheus.GaugeOpts{
			Namespace: namespace,
			Subsystem: exporter,
			Name:      "last_scrape_error",
			Help:      "Whether the last scrape of metrics from MySQL resulted in an error (1 for error, 0 for success).",
		}),
	}
}

// NewExporterLr returns a new MySQL exporter for the provided DSN.
func NewExporterLr(dsn string) *ExporterLr {
	exporter := "exporter_lr"
	return &ExporterLr{
		dsn: dsn,
		totalScrapes: prometheus.NewCounter(prometheus.CounterOpts{
			Namespace: namespace,
			Subsystem: exporter,
			Name:      "scrapes_total",
			Help:      "Total number of times MySQL was scraped for metrics.",
		}),
		scrapeErrors: prometheus.NewCounterVec(prometheus.CounterOpts{
			Namespace: namespace,
			Subsystem: exporter,
			Name:      "scrape_errors_total",
			Help:      "Total number of times an error occurred scraping a MySQL.",
		}, []string{"collector"}),
		error: prometheus.NewGauge(prometheus.GaugeOpts{
			Namespace: namespace,
			Subsystem: exporter,
			Name:      "last_scrape_error",
			Help:      "Whether the last scrape of metrics from MySQL resulted in an error (1 for error, 0 for success).",
		}),
	}
}

// Describe implements prometheus.Collector.
func (e *Exporter) Describe(ch chan<- *prometheus.Desc) {
	// We cannot know in advance what metrics the exporter will generate
	// from MySQL. So we use the poor man's describe method: Run a collect
	// and send the descriptors of all the collected metrics. The problem
	// here is that we need to connect to the MySQL DB. If it is currently
	// unavailable, the descriptors will be incomplete. Since this is a
	// stand-alone exporter and not used as a library within other code
	// implementing additional metrics, the worst that can happen is that we
	// don't detect inconsistent metrics created by this exporter
	// itself. Also, a change in the monitored MySQL instance may change the
	// exported metrics during the runtime of the exporter.
	metricCh := make(chan prometheus.Metric)
	doneCh := make(chan struct{})

	go func() {
		for m := range metricCh {
			ch <- m.Desc()
		}
		close(doneCh)
	}()

	e.Collect(metricCh)
	close(metricCh)
	<-doneCh
}

// Describe implements prometheus.Collector.
func (e *ExporterMr) Describe(ch chan<- *prometheus.Desc) {
	metricCh := make(chan prometheus.Metric)
	doneCh := make(chan struct{})

	go func() {
		for m := range metricCh {
			ch <- m.Desc()
		}
		close(doneCh)
	}()

	e.Collect(metricCh)
	close(metricCh)
	<-doneCh
}

// Describe implements prometheus.Collector.
func (e *ExporterLr) Describe(ch chan<- *prometheus.Desc) {
	metricCh := make(chan prometheus.Metric)
	doneCh := make(chan struct{})

	go func() {
		for m := range metricCh {
			ch <- m.Desc()
		}
		close(doneCh)
	}()

	e.Collect(metricCh)
	close(metricCh)
	<-doneCh
}

// Collect implements prometheus.Collector.
func (e *Exporter) Collect(ch chan<- prometheus.Metric) {
	e.scrape(ch)

	ch <- e.totalScrapes
	ch <- e.error
	e.scrapeErrors.Collect(ch)
	ch <- e.mysqldUp
}

// Collect implements prometheus.Collector.
func (e *ExporterMr) Collect(ch chan<- prometheus.Metric) {
	e.scrape(ch)

	ch <- e.totalScrapes
	ch <- e.error
	e.scrapeErrors.Collect(ch)
}

// Collect implements prometheus.Collector.
func (e *ExporterLr) Collect(ch chan<- prometheus.Metric) {
	e.scrape(ch)

	ch <- e.totalScrapes
	ch <- e.error
	e.scrapeErrors.Collect(ch)
}

func (e *Exporter) scrape(ch chan<- prometheus.Metric) {
	e.totalScrapes.Inc()
	var err error

	scrapeTime := time.Now()
	db, err := sql.Open("mysql", e.dsn)
	if err != nil {
		log.Errorln("Error opening connection to database:", err)
		return
	}
	defer db.Close()

	if err = db.Ping(); err != nil {
		log.Errorln("Error pinging mysqld:", err)
		e.mysqldUp.Set(0)
		return
	}
	e.mysqldUp.Set(1)
	versionNum := getMySQLVersion(db)

	if *slowLogFilter {
		sessionSettingsRows, err := db.Query(sessionSettingsQuery)
		if err != nil {
			log.Errorln("Error setting log_slow_filter:", err)
			return
		}
		sessionSettingsRows.Close()
	}

	ch <- prometheus.MustNewConstMetric(scrapeDurationDesc, prometheus.GaugeValue, time.Since(scrapeTime).Seconds(), "connection")

	if *collectGlobalStatus {
		scrapeTime = time.Now()
		if err = collector.ScrapeGlobalStatus(db, ch); err != nil {
			log.Errorln("Error scraping for collect.global_status:", err)
			e.scrapeErrors.WithLabelValues("collect.global_status").Inc()
		}
		ch <- prometheus.MustNewConstMetric(scrapeDurationDesc, prometheus.GaugeValue, time.Since(scrapeTime).Seconds(), "collect.global_status")
	}

	if *innodbMetrics && versionNum >= 5.6 {
		scrapeTime = time.Now()
		if err = collector.ScrapeInnodbMetrics(db, ch); err != nil {
			log.Errorln("Error scraping for collect.info_schema.innodb_metrics:", err)
			e.scrapeErrors.WithLabelValues("collect.info_schema.innodb_metrics").Inc()
		}
		ch <- prometheus.MustNewConstMetric(scrapeDurationDesc, prometheus.GaugeValue, time.Since(scrapeTime).Seconds(), "collect.info_schema.innodb_metrics")
	}
}

func (e *ExporterMr) scrape(ch chan<- prometheus.Metric) {
	e.totalScrapes.Inc()
	var err error

	scrapeTime := time.Now()
	db, err := sql.Open("mysql", e.dsn)
	if err != nil {
		log.Errorln("Error opening connection to database:", err)
		return
	}
	defer db.Close()

	if err = db.Ping(); err != nil {
		log.Errorln("Error pinging mysqld:", err)
		return
	}
	versionNum := getMySQLVersion(db)

	var rocksDBEnabled bool
	if *collectEngineRocksDBStatus == "auto" {
		rocksDBEnabled, err = collector.RocksDBEnabled(db)
		if err != nil {
			log.Warnln("Error to detect MyRocks support:", err)
		}
	} else {
		rocksDBEnabled, err = strconv.ParseBool(*collectEngineRocksDBStatus)
		if err != nil {
			log.Warnln("Failed to parse -collect.engine_rocksdb_status, assuming false:", err)
		}
	}

	if *slowLogFilter {
		sessionSettingsRows, err := db.Query(sessionSettingsQuery)
		if err != nil {
			log.Errorln("Error setting log_slow_filter:", err)
			return
		}
		sessionSettingsRows.Close()
	}

	ch <- prometheus.MustNewConstMetric(scrapeDurationDesc, prometheus.GaugeValue, time.Since(scrapeTime).Seconds(), "connection")

	if *collectSlaveStatus {
		scrapeTime = time.Now()
		if err = collector.ScrapeSlaveStatus(db, ch); err != nil {
			log.Errorln("Error scraping for collect.slave_status:", err)
			e.scrapeErrors.WithLabelValues("collect.slave_status").Inc()
		}
		ch <- prometheus.MustNewConstMetric(scrapeDurationDesc, prometheus.GaugeValue, time.Since(scrapeTime).Seconds(), "collect.slave_status")
	}
	if *collectProcesslist {
		scrapeTime = time.Now()
		if err = collector.ScrapeProcesslist(db, ch); err != nil {
			log.Errorln("Error scraping for collect.info_schema.processlist:", err)
			e.scrapeErrors.WithLabelValues("collect.info_schema.processlist").Inc()
		}
		ch <- prometheus.MustNewConstMetric(scrapeDurationDesc, prometheus.GaugeValue, time.Since(scrapeTime).Seconds(), "collect.info_schema.processlist")
	}
	if *collectPerfEventsWaits && versionNum >= 5.5 {
		scrapeTime = time.Now()
		if err = collector.ScrapePerfEventsWaits(db, ch); err != nil {
			log.Errorln("Error scraping for collect.perf_schema.eventswaits:", err)
			e.scrapeErrors.WithLabelValues("collect.perf_schema.eventswaits").Inc()
		}
		ch <- prometheus.MustNewConstMetric(scrapeDurationDesc, prometheus.GaugeValue, time.Since(scrapeTime).Seconds(), "collect.perf_schema.eventswaits")
	}
	if *collectPerfFileEvents && versionNum >= 5.6 {
		scrapeTime = time.Now()
		if err = collector.ScrapePerfFileEvents(db, ch); err != nil {
			log.Errorln("Error scraping for collect.perf_schema.file_events:", err)
			e.scrapeErrors.WithLabelValues("collect.perf_schema.file_events").Inc()
		}
		ch <- prometheus.MustNewConstMetric(scrapeDurationDesc, prometheus.GaugeValue, time.Since(scrapeTime).Seconds(), "collect.perf_schema.file_events")
	}
	if *collectPerfTableLockWaits && versionNum >= 5.6 {
		scrapeTime = time.Now()
		if err = collector.ScrapePerfTableLockWaits(db, ch); err != nil {
			log.Errorln("Error scraping for collect.perf_schema.tablelocks:", err)
			e.scrapeErrors.WithLabelValues("collect.perf_schema.tablelocks").Inc()
		}
		ch <- prometheus.MustNewConstMetric(scrapeDurationDesc, prometheus.GaugeValue, time.Since(scrapeTime).Seconds(), "collect.perf_schema.tablelocks")
	}
	if *collectQueryResponseTime && versionNum >= 5.5 {
		scrapeTime = time.Now()
		if err = collector.ScrapeQueryResponseTime(db, ch); err != nil {
			log.Errorln("Error scraping for collect.info_schema.query_response_time:", err)
			e.scrapeErrors.WithLabelValues("collect.info_schema.query_response_time").Inc()
		}
		ch <- prometheus.MustNewConstMetric(scrapeDurationDesc, prometheus.GaugeValue, time.Since(scrapeTime).Seconds(), "collect.info_schema.query_response_time")
	}
	if *collectRocksDBCFStats {
		scrapeTime = time.Now()
		if err = collector.ScrapeRocksDBCFStats(db, ch); err != nil {
			log.Errorln("Error scraping for collect.info_schema.rocksdb_cfstats:", err)
			e.scrapeErrors.WithLabelValues("collect.info_schema.rocksdb_cfstats").Inc()
		}
		ch <- prometheus.MustNewConstMetric(scrapeDurationDesc, prometheus.GaugeValue, time.Since(scrapeTime).Seconds(), "collect.info_schema.rocksdb_cfstats")
	}
	if *collectRocksDBDBStats {
		scrapeTime = time.Now()
		if err = collector.ScrapeRocksDBDBStats(db, ch); err != nil {
			log.Errorln("Error scraping for collect.info_schema.rocksdb_dbstats:", err)
			e.scrapeErrors.WithLabelValues("collect.info_schema.rocksdb_dbstats").Inc()
		}
		ch <- prometheus.MustNewConstMetric(scrapeDurationDesc, prometheus.GaugeValue, time.Since(scrapeTime).Seconds(), "collect.info_schema.rocksdb_dbstats")
	}
	if *collectEngineInnodbStatus {
		scrapeTime = time.Now()
		if err = collector.ScrapeEngineInnodbStatus(db, ch); err != nil {
			log.Errorln("Error scraping for collect.engine_innodb_status:", err)
			e.scrapeErrors.WithLabelValues("collect.engine_innodb_status").Inc()
		}
		ch <- prometheus.MustNewConstMetric(scrapeDurationDesc, prometheus.GaugeValue, time.Since(scrapeTime).Seconds(), "collect.engine_innodb_status")
	}
	if rocksDBEnabled {
		scrapeTime = time.Now()
		if err = collector.ScrapeEngineRocksDBStatus(db, ch); err != nil {
			log.Errorln("Error scraping for collect.engine_rocksdb_status:", err)
			e.scrapeErrors.WithLabelValues("collect.engine_rocksdb_status").Inc()
		}
		ch <- prometheus.MustNewConstMetric(scrapeDurationDesc, prometheus.GaugeValue, time.Since(scrapeTime).Seconds(), "collect.engine_rocksdb_status")
	}
}

func (e *ExporterLr) scrape(ch chan<- prometheus.Metric) {
	e.totalScrapes.Inc()
	var err error

	scrapeTime := time.Now()
	db, err := sql.Open("mysql", e.dsn)
	if err != nil {
		log.Errorln("Error opening connection to database:", err)
		return
	}
	defer db.Close()

	if err := db.Ping(); err != nil {
		log.Errorln("Error pinging mysqld:", err)
		return
	}
	versionNum := getMySQLVersion(db)

	if *slowLogFilter {
		sessionSettingsRows, err := db.Query(sessionSettingsQuery)
		if err != nil {
			log.Errorln("Error setting log_slow_filter:", err)
			return
		}
		sessionSettingsRows.Close()
	}

	ch <- prometheus.MustNewConstMetric(scrapeDurationDesc, prometheus.GaugeValue, time.Since(scrapeTime).Seconds(), "connection")

	if *collectGlobalVariables {
		scrapeTime = time.Now()
		if err = collector.ScrapeGlobalVariables(db, ch); err != nil {
			log.Errorln("Error scraping for collect.global_variables:", err)
			e.scrapeErrors.WithLabelValues("collect.global_variables").Inc()
		}
		ch <- prometheus.MustNewConstMetric(scrapeDurationDesc, prometheus.GaugeValue, time.Since(scrapeTime).Seconds(), "collect.global_variables")
	}
	if *collectTableSchema {
		scrapeTime = time.Now()
		if err = collector.ScrapeTableSchema(db, ch); err != nil {
			log.Errorln("Error scraping for collect.info_schema.tables:", err)
			e.scrapeErrors.WithLabelValues("collect.info_schema.tables").Inc()
		}
		ch <- prometheus.MustNewConstMetric(scrapeDurationDesc, prometheus.GaugeValue, time.Since(scrapeTime).Seconds(), "collect.info_schema.tables")
	}
	if *collectAutoIncrementColumns {
		scrapeTime = time.Now()
		if err = collector.ScrapeAutoIncrementColumns(db, ch); err != nil {
			log.Errorln("Error scraping for collect.auto_increment.columns:", err)
			e.scrapeErrors.WithLabelValues("collect.auto_increment.columns").Inc()
		}
		ch <- prometheus.MustNewConstMetric(scrapeDurationDesc, prometheus.GaugeValue, time.Since(scrapeTime).Seconds(), "collect.auto_increment.columns")
	}
	if *collectBinlogSize {
		scrapeTime = time.Now()
		if err = collector.ScrapeBinlogSize(db, ch); err != nil {
			log.Errorln("Error scraping for collect.binlog_size:", err)
			e.scrapeErrors.WithLabelValues("collect.binlog_size").Inc()
		}
		ch <- prometheus.MustNewConstMetric(scrapeDurationDesc, prometheus.GaugeValue, time.Since(scrapeTime).Seconds(), "collect.binlog_size")
	}
	if *collectPerfTableIOWaits && versionNum >= 5.6 {
		scrapeTime = time.Now()
		if err = collector.ScrapePerfTableIOWaits(db, ch); err != nil {
			log.Errorln("Error scraping for collect.perf_schema.tableiowaits:", err)
			e.scrapeErrors.WithLabelValues("collect.perf_schema.tableiowaits").Inc()
		}
		ch <- prometheus.MustNewConstMetric(scrapeDurationDesc, prometheus.GaugeValue, time.Since(scrapeTime).Seconds(), "collect.perf_schema.tableiowaits")
	}
	if *collectPerfIndexIOWaits && versionNum >= 5.6 {
		scrapeTime = time.Now()
		if err = collector.ScrapePerfIndexIOWaits(db, ch); err != nil {
			log.Errorln("Error scraping for collect.perf_schema.indexiowaits:", err)
			e.scrapeErrors.WithLabelValues("collect.perf_schema.indexiowaits").Inc()
		}
		ch <- prometheus.MustNewConstMetric(scrapeDurationDesc, prometheus.GaugeValue, time.Since(scrapeTime).Seconds(), "collect.perf_schema.indexiowaits")
	}
	if *collectPerfFileInstances && versionNum >= 5.5 {
		scrapeTime = time.Now()
		if err = collector.ScrapePerfFileInstances(db, ch); err != nil {
			log.Errorln("Error scraping for collect.perf_schema.file_instances:", err)
			e.scrapeErrors.WithLabelValues("collect.perf_schema.file_instances").Inc()
		}
		ch <- prometheus.MustNewConstMetric(scrapeDurationDesc, prometheus.GaugeValue, time.Since(scrapeTime).Seconds(), "collect.perf_schema.file_instances")
	}
	if *collectUserStat {
		scrapeTime = time.Now()
		if err = collector.ScrapeUserStat(db, ch); err != nil {
			log.Errorln("Error scraping for collect.info_schema.userstats:", err)
			e.scrapeErrors.WithLabelValues("collect.info_schema.userstats").Inc()
		}
		ch <- prometheus.MustNewConstMetric(scrapeDurationDesc, prometheus.GaugeValue, time.Since(scrapeTime).Seconds(), "collect.info_schema.userstats")
	}
	if *collectTableStat {
		scrapeTime = time.Now()
		if err = collector.ScrapeTableStat(db, ch); err != nil {
			log.Errorln("Error scraping for collect.info_schema.tablestats:", err)
			e.scrapeErrors.WithLabelValues("collect.info_schema.tablestats").Inc()
		}
		ch <- prometheus.MustNewConstMetric(scrapeDurationDesc, prometheus.GaugeValue, time.Since(scrapeTime).Seconds(), "collect.info_schema.tablestats")
	}
	if *collectPerfEventsStatements && versionNum >= 5.6 {
		scrapeTime = time.Now()
		if err = collector.ScrapePerfEventsStatements(db, ch); err != nil {
			log.Errorln("Error scraping for collect.perf_schema.eventsstatements:", err)
			e.scrapeErrors.WithLabelValues("collect.perf_schema.eventsstatements").Inc()
		}
		ch <- prometheus.MustNewConstMetric(scrapeDurationDesc, prometheus.GaugeValue, time.Since(scrapeTime).Seconds(), "collect.perf_schema.eventsstatements")
	}
	if *collectClientStat && versionNum >= 5.5 {
		scrapeTime = time.Now()
		if err = collector.ScrapeClientStat(db, ch); err != nil {
			log.Errorln("Error scraping for collect.info_schema.clientstats:", err)
			e.scrapeErrors.WithLabelValues("collect.info_schema.clientstats").Inc()
		}
		ch <- prometheus.MustNewConstMetric(scrapeDurationDesc, prometheus.GaugeValue, time.Since(scrapeTime).Seconds(), "collect.info_schema.clientstats")
	}
	if *collectInnodbTablespaces && versionNum >= 5.7 {
		scrapeTime = time.Now()
		if err = collector.ScrapeInfoSchemaInnodbTablespaces(db, ch); err != nil {
			log.Errorln("Error scraping for collect.info_schema.innodb_sys_tablespaces:", err)
			e.scrapeErrors.WithLabelValues("collect.info_schema.innodb_sys_tablespaces").Inc()
		}
		ch <- prometheus.MustNewConstMetric(scrapeDurationDesc, prometheus.GaugeValue, time.Since(scrapeTime).Seconds(), "collect.info_schema.innodb_sys_tablespaces")
	}
	if *collectEngineTokudbStatus && versionNum >= 5.7 {
		scrapeTime = time.Now()
		if err = collector.ScrapeEngineTokudbStatus(db, ch); err != nil {
			log.Errorln("Error scraping for collect.engine_tokudb_status:", err)
			e.scrapeErrors.WithLabelValues("collect.engine_tokudb_status").Inc()
		}
		ch <- prometheus.MustNewConstMetric(scrapeDurationDesc, prometheus.GaugeValue, time.Since(scrapeTime).Seconds(), "collect.engine_tokudb_status")
	}
	if *collectHeartbeat && versionNum >= 5.1 {
		scrapeTime = time.Now()
		if err = collector.ScrapeHeartbeat(db, ch, collectHeartbeatDatabase, collectHeartbeatTable); err != nil {
			log.Errorln("Error scraping for collect.heartbeat:", err)
			e.scrapeErrors.WithLabelValues("collect.heartbeat").Inc()
		}
		ch <- prometheus.MustNewConstMetric(scrapeDurationDesc, prometheus.GaugeValue, time.Since(scrapeTime).Seconds(), "collect.heartbeat")
	}
}

=======
>>>>>>> 811aec3a
func parseMycnf(config interface{}) (string, error) {
	var dsn string
	cfg, err := ini.Load(config)
	if err != nil {
		return dsn, fmt.Errorf("failed reading ini file: %s", err)
	}
	user := cfg.Section("client").Key("user").String()
	password := cfg.Section("client").Key("password").String()
	if (user == "") || (password == "") {
		return dsn, fmt.Errorf("no user or password specified under [client] in %s", config)
	}
	host := cfg.Section("client").Key("host").MustString("localhost")
	port := cfg.Section("client").Key("port").MustUint(3306)
	socket := cfg.Section("client").Key("socket").String()
	if socket != "" {
		dsn = fmt.Sprintf("%s:%s@unix(%s)/", user, password, socket)
	} else {
		dsn = fmt.Sprintf("%s:%s@tcp(%s:%d)/", user, password, host, port)
	}
	log.Debugln(dsn)
	return dsn, nil
}

func getMySQLVersion(db *sql.DB) float64 {
	var (
		versionStr string
		versionNum float64
	)
	err := db.QueryRow(versionQuery).Scan(&versionStr)
	if err == nil {
		r, _ := regexp.Compile(`^\d+\.\d+`)
		versionNum, _ = strconv.ParseFloat(r.FindString(versionStr), 64)
	}
	// In case, we can't match/parse the version, let's set it to something big to it matches all the versions.
	if versionNum == 0 {
		versionNum = 999
	}
	return versionNum
}

func init() {
	prometheus.MustRegister(version.NewCollector("mysqld_exporter"))
}

func filter(filters map[string]bool, name string, flag bool) bool {
	if len(filters) > 0 {
		return flag && filters[name]
	}
	return flag
}

func handler(w http.ResponseWriter, r *http.Request) {
	var filters map[string]bool
	params := r.URL.Query()["collect[]"]
	log.Debugln("collect query:", params)

	if len(params) > 0 {
		filters = make(map[string]bool)
		for _, param := range params {
			filters[param] = true
		}
	}

	collect := collector.Collect{
		SlowLogFilter:        *slowLogFilter,
		Processlist:          filter(filters, "info_schema.processlist", *collectProcesslist),
		TableSchema:          filter(filters, "info_schema.tables", *collectTableSchema),
		InnodbTablespaces:    filter(filters, "info_schema.innodb_tablespaces", *collectInnodbTablespaces),
		InnodbMetrics:        filter(filters, "info_schema.innodb_metrics", *collectInnodbMetrics),
		GlobalStatus:         filter(filters, "global_status", *collectGlobalStatus),
		GlobalVariables:      filter(filters, "global_variables", *collectGlobalVariables),
		SlaveStatus:          filter(filters, "slave_status", *collectSlaveStatus),
		AutoIncrementColumns: filter(filters, "auto_increment.columns", *collectAutoIncrementColumns),
		BinlogSize:           filter(filters, "binlog_size", *collectBinlogSize),
		PerfTableIOWaits:     filter(filters, "perf_schema.tableiowaits", *collectPerfTableIOWaits),
		PerfIndexIOWaits:     filter(filters, "perf_schema.indexiowaits", *collectPerfIndexIOWaits),
		PerfTableLockWaits:   filter(filters, "perf_schema.tablelocks", *collectPerfTableLockWaits),
		PerfEventsStatements: filter(filters, "perf_schema.eventsstatements", *collectPerfEventsStatements),
		PerfEventsWaits:      filter(filters, "perf_schema.eventswaits", *collectPerfEventsWaits),
		PerfFileEvents:       filter(filters, "perf_schema.file_events", *collectPerfFileEvents),
		PerfFileInstances:    filter(filters, "perf_schema.file_instances", *collectPerfFileInstances),
		UserStat:             filter(filters, "info_schema.userstats", *collectUserStat),
		ClientStat:           filter(filters, "info_schema.clientstats", *collectClientStat),
		TableStat:            filter(filters, "info_schema.tablestats", *collectTableStat),
		QueryResponseTime:    filter(filters, "info_schema.query_response_time", *collectQueryResponseTime),
		EngineTokudbStatus:   filter(filters, "engine_tokudb_status", *collectEngineTokudbStatus),
		EngineInnodbStatus:   filter(filters, "engine_innodb_status", *collectEngineInnodbStatus),
		Heartbeat:            filter(filters, "heartbeat", *collectHeartbeat),
		HeartbeatDatabase:    *collectHeartbeatDatabase,
		HeartbeatTable:       *collectHeartbeatTable,
	}

	registry := prometheus.NewRegistry()
	registry.MustRegister(collector.New(dsn, collect))

	gatherers := prometheus.Gatherers{
		prometheus.DefaultGatherer,
		registry,
	}
	// Delegate http serving to Prometheus client library, which will call collector.Collect.
	h := promhttp.HandlerFor(gatherers, promhttp.HandlerOpts{})
	h.ServeHTTP(w, r)
}

func main() {
	log.AddFlags(kingpin.CommandLine)
	kingpin.Version(version.Print("mysqld_exporter"))
	kingpin.HelpFlag.Short('h')
	kingpin.Parse()

	log.Infoln("Starting mysqld_exporter", version.Info())
	log.Infoln("Build context", version.BuildContext())

	dsn = os.Getenv("DATA_SOURCE_NAME")
	if len(dsn) == 0 {
		var err error
		if dsn, err = parseMycnf(*configMycnf); err != nil {
			log.Fatal(err)
		}
	}

<<<<<<< HEAD
	cfg := &webAuth{}
	httpAuth := os.Getenv("HTTP_AUTH")
	if *webAuthFile != "" {
		bytes, err := ioutil.ReadFile(*webAuthFile)
		if err != nil {
			log.Fatal("Cannot read auth file: ", err)
		}
		if err := yaml.Unmarshal(bytes, cfg); err != nil {
			log.Fatal("Cannot parse auth file: ", err)
		}
	} else if httpAuth != "" {
		data := strings.SplitN(httpAuth, ":", 2)
		if len(data) != 2 || data[0] == "" || data[1] == "" {
			log.Fatal("HTTP_AUTH should be formatted as user:password")
		}
		cfg.User = data[0]
		cfg.Password = data[1]
	}
	if cfg.User != "" && cfg.Password != "" {
		log.Infoln("HTTP basic authentication is enabled")
	}

	if *sslCertFile != "" && *sslKeyFile == "" || *sslCertFile == "" && *sslKeyFile != "" {
		log.Fatal("One of the flags -web.ssl-cert or -web.ssl-key is missed to enable HTTPS/TLS")
	}
	ssl := false
	if *sslCertFile != "" && *sslKeyFile != "" {
		if _, err := os.Stat(*sslCertFile); os.IsNotExist(err) {
			log.Fatal("SSL certificate file does not exist: ", *sslCertFile)
		}
		if _, err := os.Stat(*sslKeyFile); os.IsNotExist(err) {
			log.Fatal("SSL key file does not exist: ", *sslKeyFile)
		}
		ssl = true
		log.Infoln("HTTPS/TLS is enabled")
	}
=======
	http.HandleFunc(*metricPath, prometheus.InstrumentHandlerFunc("metrics", handler))
	http.HandleFunc("/", func(w http.ResponseWriter, r *http.Request) {
		w.Write(landingPage)
	})
>>>>>>> 811aec3a

	log.Infoln("Listening on", *listenAddress)
	if ssl {
		// https
		mux := http.NewServeMux()

		reg := prometheus.NewRegistry()
		reg.MustRegister(NewExporter(dsn))
		handler := promhttp.HandlerFor(reg, promhttp.HandlerOpts{})
		if cfg.User != "" && cfg.Password != "" {
			handler = &basicAuthHandler{handler: handler.ServeHTTP, user: cfg.User, password: cfg.Password}
		}
		mux.Handle(*metricPath+"-hr", handler)

		reg = prometheus.NewRegistry()
		reg.MustRegister(NewExporterMr(dsn))
		handler = promhttp.HandlerFor(reg, promhttp.HandlerOpts{})
		if cfg.User != "" && cfg.Password != "" {
			handler = &basicAuthHandler{handler: handler.ServeHTTP, user: cfg.User, password: cfg.Password}
		}
		mux.Handle(*metricPath+"-mr", handler)

		reg = prometheus.NewRegistry()
		reg.MustRegister(NewExporterLr(dsn))
		handler = promhttp.HandlerFor(reg, promhttp.HandlerOpts{})
		if cfg.User != "" && cfg.Password != "" {
			handler = &basicAuthHandler{handler: handler.ServeHTTP, user: cfg.User, password: cfg.Password}
		}
		mux.Handle(*metricPath+"-lr", handler)

		mux.HandleFunc("/", func(w http.ResponseWriter, req *http.Request) {
			w.Header().Add("Strict-Transport-Security", "max-age=63072000; includeSubDomains")
			w.Write(landingPage)
		})
		tlsCfg := &tls.Config{
			MinVersion:               tls.VersionTLS12,
			CurvePreferences:         []tls.CurveID{tls.CurveP521, tls.CurveP384, tls.CurveP256},
			PreferServerCipherSuites: true,
			CipherSuites: []uint16{
				tls.TLS_ECDHE_RSA_WITH_AES_256_GCM_SHA384,
				tls.TLS_ECDHE_RSA_WITH_AES_256_CBC_SHA,
				tls.TLS_RSA_WITH_AES_256_GCM_SHA384,
				tls.TLS_RSA_WITH_AES_256_CBC_SHA,
			},
		}
		srv := &http.Server{
			Addr:         *listenAddress,
			Handler:      mux,
			TLSConfig:    tlsCfg,
			TLSNextProto: make(map[string]func(*http.Server, *tls.Conn, http.Handler), 0),
		}
		log.Fatal(srv.ListenAndServeTLS(*sslCertFile, *sslKeyFile))
	} else {
		// http
		reg := prometheus.NewRegistry()
		reg.MustRegister(NewExporter(dsn))
		handler := promhttp.HandlerFor(reg, promhttp.HandlerOpts{})
		if cfg.User != "" && cfg.Password != "" {
			handler = &basicAuthHandler{handler: handler.ServeHTTP, user: cfg.User, password: cfg.Password}
		}
		http.Handle(*metricPath+"-hr", handler)

		reg = prometheus.NewRegistry()
		reg.MustRegister(NewExporterMr(dsn))
		handler = promhttp.HandlerFor(reg, promhttp.HandlerOpts{})
		if cfg.User != "" && cfg.Password != "" {
			handler = &basicAuthHandler{handler: handler.ServeHTTP, user: cfg.User, password: cfg.Password}
		}
		http.Handle(*metricPath+"-mr", handler)

		reg = prometheus.NewRegistry()
		reg.MustRegister(NewExporterLr(dsn))
		handler = promhttp.HandlerFor(reg, promhttp.HandlerOpts{})
		if cfg.User != "" && cfg.Password != "" {
			handler = &basicAuthHandler{handler: handler.ServeHTTP, user: cfg.User, password: cfg.Password}
		}
		http.Handle(*metricPath+"-lr", handler)

		http.HandleFunc("/", func(w http.ResponseWriter, r *http.Request) {
			w.Write(landingPage)
		})

		log.Fatal(http.ListenAndServe(*listenAddress, nil))
	}
}<|MERGE_RESOLUTION|>--- conflicted
+++ resolved
@@ -1,24 +1,13 @@
 package main
 
 import (
-<<<<<<< HEAD
 	"crypto/tls"
-	"database/sql"
-	"flag"
-=======
->>>>>>> 811aec3a
 	"fmt"
 	"io/ioutil"
 	"net/http"
 	"os"
 	"path"
-<<<<<<< HEAD
-	"regexp"
-	"strconv"
 	"strings"
-	"time"
-=======
->>>>>>> 811aec3a
 
 	"github.com/prometheus/client_golang/prometheus"
 	"github.com/prometheus/client_golang/prometheus/promhttp"
@@ -43,44 +32,31 @@
 	configMycnf = kingpin.Flag(
 		"config.my-cnf",
 		"Path to .my.cnf file to read MySQL credentials from.",
-<<<<<<< HEAD
-	)
-	webAuthFile = flag.String(
-		"web.auth-file", "",
+	).Default(path.Join(os.Getenv("HOME"), ".my.cnf")).String()
+	webAuthFile = kingpin.Flag(
+		"web.auth-file",
 		"Path to YAML file with server_user, server_password options for http basic auth (overrides HTTP_AUTH env var).",
-	)
-	sslCertFile = flag.String(
-		"web.ssl-cert-file", "",
+	).String()
+	sslCertFile = kingpin.Flag(
+		"web.ssl-cert-file",
 		"Path to SSL certificate file.",
-	)
-	sslKeyFile = flag.String(
-		"web.ssl-key-file", "",
+	).String()
+	sslKeyFile = kingpin.Flag(
+		"web.ssl-key-file",
 		"Path to SSL key file.",
-	)
-
-	slowLogFilter = flag.Bool(
-		"log_slow_filter", false,
-=======
-	).Default(path.Join(os.Getenv("HOME"), ".my.cnf")).String()
+	).String()
 	slowLogFilter = kingpin.Flag(
 		"log_slow_filter",
->>>>>>> 811aec3a
 		"Add a log_slow_filter to avoid exessive MySQL slow logging.  NOTE: Not supported by Oracle MySQL.",
 	).Default("false").Bool()
 	collectProcesslist = kingpin.Flag(
 		"collect.info_schema.processlist",
 		"Collect current thread state counts from the information_schema.processlist",
-<<<<<<< HEAD
-	)
-	collectTableSchema = flag.Bool(
-		"collect.info_schema.tables", false,
-=======
 	).Default("false").Bool()
 	collectTableSchema = kingpin.Flag(
 		"collect.info_schema.tables",
->>>>>>> 811aec3a
 		"Collect metrics from information_schema.tables",
-	).Default("true").Bool()
+	).Default("false").Bool()
 	collectInnodbTablespaces = kingpin.Flag(
 		"collect.info_schema.innodb_tablespaces",
 		"Collect metrics from information_schema.innodb_sys_tablespaces",
@@ -88,33 +64,19 @@
 	collectInnodbMetrics = kingpin.Flag(
 		"collect.info_schema.innodb_metrics",
 		"Collect metrics from information_schema.innodb_metrics",
-<<<<<<< HEAD
-	)
-	collectGlobalStatus = flag.Bool(
-		"collect.global_status", false,
-		"Collect from SHOW GLOBAL STATUS",
-	)
-	collectGlobalVariables = flag.Bool(
-		"collect.global_variables", false,
-		"Collect from SHOW GLOBAL VARIABLES",
-	)
-	collectSlaveStatus = flag.Bool(
-		"collect.slave_status", false,
-=======
 	).Default("false").Bool()
 	collectGlobalStatus = kingpin.Flag(
 		"collect.global_status",
 		"Collect from SHOW GLOBAL STATUS",
-	).Default("true").Bool()
+	).Default("false").Bool()
 	collectGlobalVariables = kingpin.Flag(
 		"collect.global_variables",
 		"Collect from SHOW GLOBAL VARIABLES",
-	).Default("true").Bool()
+	).Default("false").Bool()
 	collectSlaveStatus = kingpin.Flag(
 		"collect.slave_status",
->>>>>>> 811aec3a
 		"Collect from SHOW SLAVE STATUS",
-	).Default("true").Bool()
+	).Default("false").Bool()
 	collectAutoIncrementColumns = kingpin.Flag(
 		"collect.auto_increment.columns",
 		"Collect auto_increment columns and max values from information_schema",
@@ -166,46 +128,16 @@
 	collectQueryResponseTime = kingpin.Flag(
 		"collect.info_schema.query_response_time",
 		"Collect query response time distribution if query_response_time_stats is ON.",
-<<<<<<< HEAD
-	)
-
-	// Those MyRocks collectors work but are not currently used by our dashboard, so disable them.
-	// TODO enable when we need them
-	removeMeFalse         = false
-	collectRocksDBCFStats = &removeMeFalse
-	collectRocksDBDBStats = &removeMeFalse
-	/*
-		collectRocksDBCFStats = flag.Bool("collect.info_schema.rocksdb_cfstats", false,
-			"Collect RocksDB column family statistics",
-		)
-		collectRocksDBDBStats = flag.Bool("collect.info_schema.rocksdb_dbstats", false,
-			"Collect RocksDB database statistics",
-		)
-	*/
-
-	collectEngineTokudbStatus = flag.Bool("collect.engine_tokudb_status", false,
-=======
-	).Default("false").Bool()
-	collectEngineTokudbStatus = kingpin.Flag(
-		"collect.engine_tokudb_status",
->>>>>>> 811aec3a
+	).Default("false").Bool()
+	collectEngineTokudbStatus = kingpin.Flag("collect.engine_tokudb_status",
 		"Collect from SHOW ENGINE TOKUDB STATUS",
 	).Default("false").Bool()
 	collectEngineInnodbStatus = kingpin.Flag(
 		"collect.engine_innodb_status",
 		"Collect from SHOW ENGINE INNODB STATUS",
-<<<<<<< HEAD
-	)
-	collectEngineRocksDBStatus = flag.String("collect.engine_rocksdb_status", "auto",
-		"Collect from SHOW ENGINE ROCKSDB STATUS",
-	)
-	collectHeartbeat = flag.Bool(
-		"collect.heartbeat", false,
-=======
 	).Default("false").Bool()
 	collectHeartbeat = kingpin.Flag(
 		"collect.heartbeat",
->>>>>>> 811aec3a
 		"Collect from heartbeat",
 	).Default("false").Bool()
 	collectHeartbeatDatabase = kingpin.Flag(
@@ -215,30 +147,104 @@
 	collectHeartbeatTable = kingpin.Flag(
 		"collect.heartbeat.table",
 		"Table from where to collect heartbeat data",
-<<<<<<< HEAD
-	)
-)
-
-// Metric name parts.
-const (
-	// Namespace for all metrics.
-	namespace = "mysql"
-	// Subsystem(s).
-	exporter = "exporter"
-)
-
-// SQL Queries.
-const (
-	sessionSettingsQuery = `SET SESSION log_slow_filter = 'tmp_table_on_disk,filesort_on_disk'`
-	versionQuery         = `SELECT @@version`
-=======
 	).Default("heartbeat").String()
 	dsn string
->>>>>>> 811aec3a
 )
 
-// landingPage contains the HTML served at '/'.
-var landingPage = []byte(`<html>
+type webAuth struct {
+	User     string `yaml:"server_user,omitempty"`
+	Password string `yaml:"server_password,omitempty"`
+}
+
+type basicAuthHandler struct {
+	handler  http.HandlerFunc
+	user     string
+	password string
+}
+
+func (h *basicAuthHandler) ServeHTTP(w http.ResponseWriter, r *http.Request) {
+	user, password, ok := r.BasicAuth()
+	if !ok || password != h.password || user != h.user {
+		w.Header().Set("WWW-Authenticate", "Basic realm=\"metrics\"")
+		http.Error(w, "Invalid username or password", http.StatusUnauthorized)
+		return
+	}
+	h.handler(w, r)
+}
+
+func parseMycnf(config interface{}) (string, error) {
+	var dsn string
+	cfg, err := ini.Load(config)
+	if err != nil {
+		return dsn, fmt.Errorf("failed reading ini file: %s", err)
+	}
+	user := cfg.Section("client").Key("user").String()
+	password := cfg.Section("client").Key("password").String()
+	if (user == "") || (password == "") {
+		return dsn, fmt.Errorf("no user or password specified under [client] in %s", config)
+	}
+	host := cfg.Section("client").Key("host").MustString("localhost")
+	port := cfg.Section("client").Key("port").MustUint(3306)
+	socket := cfg.Section("client").Key("socket").String()
+	if socket != "" {
+		dsn = fmt.Sprintf("%s:%s@unix(%s)/", user, password, socket)
+	} else {
+		dsn = fmt.Sprintf("%s:%s@tcp(%s:%d)/", user, password, host, port)
+	}
+	log.Debugln(dsn)
+	return dsn, nil
+}
+
+func init() {
+	prometheus.MustRegister(version.NewCollector("mysqld_exporter"))
+}
+
+func newHandler(cfg *webAuth, collect collector.Collect) http.HandlerFunc {
+	return func(w http.ResponseWriter, r *http.Request) {
+		var filters map[string]bool
+		params := r.URL.Query()["collect[]"]
+		log.Debugln("collect query:", params)
+
+		if len(params) > 0 {
+			filters = make(map[string]bool)
+			for _, param := range params {
+				filters[param] = true
+			}
+
+			var filteredScrapers []collector.Scraper
+			for _, scraper := range collect.Scrapers {
+				if filters[scraper.Name()] {
+					filteredScrapers = append(filteredScrapers, scraper)
+				}
+			}
+			collect.Scrapers = filteredScrapers
+		}
+
+		registry := prometheus.NewRegistry()
+		registry.MustRegister(collector.New(dsn, collect))
+
+		gatherers := prometheus.Gatherers{
+			prometheus.DefaultGatherer,
+			registry,
+		}
+		// Delegate http serving to Prometheus client library, which will call collector.Collect.
+		h := promhttp.HandlerFor(gatherers, promhttp.HandlerOpts{})
+		if cfg.User != "" && cfg.Password != "" {
+			h = &basicAuthHandler{handler: h.ServeHTTP, user: cfg.User, password: cfg.Password}
+		}
+		h.ServeHTTP(w, r)
+	}
+
+}
+
+func main() {
+	log.AddFlags(kingpin.CommandLine)
+	kingpin.Version(version.Print("mysqld_exporter"))
+	kingpin.HelpFlag.Short('h')
+	kingpin.Parse()
+
+	// landingPage contains the HTML served at '/'.
+	var landingPage = []byte(`<html>
 <head><title>MySQLd 3-in-1 exporter</title></head>
 <body>
 <h1>MySQL 3-in-1 exporter</h1>
@@ -249,663 +255,6 @@
 </html>
 `)
 
-<<<<<<< HEAD
-// Metric descriptors.
-var (
-	scrapeDurationDesc = prometheus.NewDesc(
-		prometheus.BuildFQName(namespace, exporter, "collector_duration_seconds"),
-		"Collector time duration.",
-		[]string{"collector"}, nil,
-	)
-)
-
-type webAuth struct {
-	User     string `yaml:"server_user,omitempty"`
-	Password string `yaml:"server_password,omitempty"`
-}
-
-type basicAuthHandler struct {
-	handler  http.HandlerFunc
-	user     string
-	password string
-}
-
-func (h *basicAuthHandler) ServeHTTP(w http.ResponseWriter, r *http.Request) {
-	user, password, ok := r.BasicAuth()
-	if !ok || password != h.password || user != h.user {
-		w.Header().Set("WWW-Authenticate", "Basic realm=\"metrics\"")
-		http.Error(w, "Invalid username or password", http.StatusUnauthorized)
-		return
-	}
-	h.handler(w, r)
-}
-
-// Exporter collects MySQL metrics. It implements prometheus.Collector.
-type Exporter struct {
-	dsn          string
-	error        prometheus.Gauge
-	totalScrapes prometheus.Counter
-	scrapeErrors *prometheus.CounterVec
-	mysqldUp     prometheus.Gauge
-}
-
-// ExporterMr collects MySQL metrics. It implements prometheus.Collector.
-type ExporterMr struct {
-	dsn          string
-	error        prometheus.Gauge
-	totalScrapes prometheus.Counter
-	scrapeErrors *prometheus.CounterVec
-}
-
-// ExporterLr collects MySQL metrics. It implements prometheus.Collector.
-type ExporterLr struct {
-	dsn          string
-	error        prometheus.Gauge
-	totalScrapes prometheus.Counter
-	scrapeErrors *prometheus.CounterVec
-}
-
-// NewExporter returns a new MySQL exporter for the provided DSN.
-func NewExporter(dsn string) *Exporter {
-	exporter := "exporter_hr"
-	return &Exporter{
-		dsn: dsn,
-		totalScrapes: prometheus.NewCounter(prometheus.CounterOpts{
-			Namespace: namespace,
-			Subsystem: exporter,
-			Name:      "scrapes_total",
-			Help:      "Total number of times MySQL was scraped for metrics.",
-		}),
-		scrapeErrors: prometheus.NewCounterVec(prometheus.CounterOpts{
-			Namespace: namespace,
-			Subsystem: exporter,
-			Name:      "scrape_errors_total",
-			Help:      "Total number of times an error occurred scraping a MySQL.",
-		}, []string{"collector"}),
-		error: prometheus.NewGauge(prometheus.GaugeOpts{
-			Namespace: namespace,
-			Subsystem: exporter,
-			Name:      "last_scrape_error",
-			Help:      "Whether the last scrape of metrics from MySQL resulted in an error (1 for error, 0 for success).",
-		}),
-		mysqldUp: prometheus.NewGauge(prometheus.GaugeOpts{
-			Namespace: namespace,
-			Name:      "up",
-			Help:      "Whether the MySQL server is up.",
-		}),
-	}
-}
-
-// NewExporterMr returns a new MySQL exporter for the provided DSN.
-func NewExporterMr(dsn string) *ExporterMr {
-	exporter := "exporter_mr"
-	return &ExporterMr{
-		dsn: dsn,
-		totalScrapes: prometheus.NewCounter(prometheus.CounterOpts{
-			Namespace: namespace,
-			Subsystem: exporter,
-			Name:      "scrapes_total",
-			Help:      "Total number of times MySQL was scraped for metrics.",
-		}),
-		scrapeErrors: prometheus.NewCounterVec(prometheus.CounterOpts{
-			Namespace: namespace,
-			Subsystem: exporter,
-			Name:      "scrape_errors_total",
-			Help:      "Total number of times an error occurred scraping a MySQL.",
-		}, []string{"collector"}),
-		error: prometheus.NewGauge(prometheus.GaugeOpts{
-			Namespace: namespace,
-			Subsystem: exporter,
-			Name:      "last_scrape_error",
-			Help:      "Whether the last scrape of metrics from MySQL resulted in an error (1 for error, 0 for success).",
-		}),
-	}
-}
-
-// NewExporterLr returns a new MySQL exporter for the provided DSN.
-func NewExporterLr(dsn string) *ExporterLr {
-	exporter := "exporter_lr"
-	return &ExporterLr{
-		dsn: dsn,
-		totalScrapes: prometheus.NewCounter(prometheus.CounterOpts{
-			Namespace: namespace,
-			Subsystem: exporter,
-			Name:      "scrapes_total",
-			Help:      "Total number of times MySQL was scraped for metrics.",
-		}),
-		scrapeErrors: prometheus.NewCounterVec(prometheus.CounterOpts{
-			Namespace: namespace,
-			Subsystem: exporter,
-			Name:      "scrape_errors_total",
-			Help:      "Total number of times an error occurred scraping a MySQL.",
-		}, []string{"collector"}),
-		error: prometheus.NewGauge(prometheus.GaugeOpts{
-			Namespace: namespace,
-			Subsystem: exporter,
-			Name:      "last_scrape_error",
-			Help:      "Whether the last scrape of metrics from MySQL resulted in an error (1 for error, 0 for success).",
-		}),
-	}
-}
-
-// Describe implements prometheus.Collector.
-func (e *Exporter) Describe(ch chan<- *prometheus.Desc) {
-	// We cannot know in advance what metrics the exporter will generate
-	// from MySQL. So we use the poor man's describe method: Run a collect
-	// and send the descriptors of all the collected metrics. The problem
-	// here is that we need to connect to the MySQL DB. If it is currently
-	// unavailable, the descriptors will be incomplete. Since this is a
-	// stand-alone exporter and not used as a library within other code
-	// implementing additional metrics, the worst that can happen is that we
-	// don't detect inconsistent metrics created by this exporter
-	// itself. Also, a change in the monitored MySQL instance may change the
-	// exported metrics during the runtime of the exporter.
-	metricCh := make(chan prometheus.Metric)
-	doneCh := make(chan struct{})
-
-	go func() {
-		for m := range metricCh {
-			ch <- m.Desc()
-		}
-		close(doneCh)
-	}()
-
-	e.Collect(metricCh)
-	close(metricCh)
-	<-doneCh
-}
-
-// Describe implements prometheus.Collector.
-func (e *ExporterMr) Describe(ch chan<- *prometheus.Desc) {
-	metricCh := make(chan prometheus.Metric)
-	doneCh := make(chan struct{})
-
-	go func() {
-		for m := range metricCh {
-			ch <- m.Desc()
-		}
-		close(doneCh)
-	}()
-
-	e.Collect(metricCh)
-	close(metricCh)
-	<-doneCh
-}
-
-// Describe implements prometheus.Collector.
-func (e *ExporterLr) Describe(ch chan<- *prometheus.Desc) {
-	metricCh := make(chan prometheus.Metric)
-	doneCh := make(chan struct{})
-
-	go func() {
-		for m := range metricCh {
-			ch <- m.Desc()
-		}
-		close(doneCh)
-	}()
-
-	e.Collect(metricCh)
-	close(metricCh)
-	<-doneCh
-}
-
-// Collect implements prometheus.Collector.
-func (e *Exporter) Collect(ch chan<- prometheus.Metric) {
-	e.scrape(ch)
-
-	ch <- e.totalScrapes
-	ch <- e.error
-	e.scrapeErrors.Collect(ch)
-	ch <- e.mysqldUp
-}
-
-// Collect implements prometheus.Collector.
-func (e *ExporterMr) Collect(ch chan<- prometheus.Metric) {
-	e.scrape(ch)
-
-	ch <- e.totalScrapes
-	ch <- e.error
-	e.scrapeErrors.Collect(ch)
-}
-
-// Collect implements prometheus.Collector.
-func (e *ExporterLr) Collect(ch chan<- prometheus.Metric) {
-	e.scrape(ch)
-
-	ch <- e.totalScrapes
-	ch <- e.error
-	e.scrapeErrors.Collect(ch)
-}
-
-func (e *Exporter) scrape(ch chan<- prometheus.Metric) {
-	e.totalScrapes.Inc()
-	var err error
-
-	scrapeTime := time.Now()
-	db, err := sql.Open("mysql", e.dsn)
-	if err != nil {
-		log.Errorln("Error opening connection to database:", err)
-		return
-	}
-	defer db.Close()
-
-	if err = db.Ping(); err != nil {
-		log.Errorln("Error pinging mysqld:", err)
-		e.mysqldUp.Set(0)
-		return
-	}
-	e.mysqldUp.Set(1)
-	versionNum := getMySQLVersion(db)
-
-	if *slowLogFilter {
-		sessionSettingsRows, err := db.Query(sessionSettingsQuery)
-		if err != nil {
-			log.Errorln("Error setting log_slow_filter:", err)
-			return
-		}
-		sessionSettingsRows.Close()
-	}
-
-	ch <- prometheus.MustNewConstMetric(scrapeDurationDesc, prometheus.GaugeValue, time.Since(scrapeTime).Seconds(), "connection")
-
-	if *collectGlobalStatus {
-		scrapeTime = time.Now()
-		if err = collector.ScrapeGlobalStatus(db, ch); err != nil {
-			log.Errorln("Error scraping for collect.global_status:", err)
-			e.scrapeErrors.WithLabelValues("collect.global_status").Inc()
-		}
-		ch <- prometheus.MustNewConstMetric(scrapeDurationDesc, prometheus.GaugeValue, time.Since(scrapeTime).Seconds(), "collect.global_status")
-	}
-
-	if *innodbMetrics && versionNum >= 5.6 {
-		scrapeTime = time.Now()
-		if err = collector.ScrapeInnodbMetrics(db, ch); err != nil {
-			log.Errorln("Error scraping for collect.info_schema.innodb_metrics:", err)
-			e.scrapeErrors.WithLabelValues("collect.info_schema.innodb_metrics").Inc()
-		}
-		ch <- prometheus.MustNewConstMetric(scrapeDurationDesc, prometheus.GaugeValue, time.Since(scrapeTime).Seconds(), "collect.info_schema.innodb_metrics")
-	}
-}
-
-func (e *ExporterMr) scrape(ch chan<- prometheus.Metric) {
-	e.totalScrapes.Inc()
-	var err error
-
-	scrapeTime := time.Now()
-	db, err := sql.Open("mysql", e.dsn)
-	if err != nil {
-		log.Errorln("Error opening connection to database:", err)
-		return
-	}
-	defer db.Close()
-
-	if err = db.Ping(); err != nil {
-		log.Errorln("Error pinging mysqld:", err)
-		return
-	}
-	versionNum := getMySQLVersion(db)
-
-	var rocksDBEnabled bool
-	if *collectEngineRocksDBStatus == "auto" {
-		rocksDBEnabled, err = collector.RocksDBEnabled(db)
-		if err != nil {
-			log.Warnln("Error to detect MyRocks support:", err)
-		}
-	} else {
-		rocksDBEnabled, err = strconv.ParseBool(*collectEngineRocksDBStatus)
-		if err != nil {
-			log.Warnln("Failed to parse -collect.engine_rocksdb_status, assuming false:", err)
-		}
-	}
-
-	if *slowLogFilter {
-		sessionSettingsRows, err := db.Query(sessionSettingsQuery)
-		if err != nil {
-			log.Errorln("Error setting log_slow_filter:", err)
-			return
-		}
-		sessionSettingsRows.Close()
-	}
-
-	ch <- prometheus.MustNewConstMetric(scrapeDurationDesc, prometheus.GaugeValue, time.Since(scrapeTime).Seconds(), "connection")
-
-	if *collectSlaveStatus {
-		scrapeTime = time.Now()
-		if err = collector.ScrapeSlaveStatus(db, ch); err != nil {
-			log.Errorln("Error scraping for collect.slave_status:", err)
-			e.scrapeErrors.WithLabelValues("collect.slave_status").Inc()
-		}
-		ch <- prometheus.MustNewConstMetric(scrapeDurationDesc, prometheus.GaugeValue, time.Since(scrapeTime).Seconds(), "collect.slave_status")
-	}
-	if *collectProcesslist {
-		scrapeTime = time.Now()
-		if err = collector.ScrapeProcesslist(db, ch); err != nil {
-			log.Errorln("Error scraping for collect.info_schema.processlist:", err)
-			e.scrapeErrors.WithLabelValues("collect.info_schema.processlist").Inc()
-		}
-		ch <- prometheus.MustNewConstMetric(scrapeDurationDesc, prometheus.GaugeValue, time.Since(scrapeTime).Seconds(), "collect.info_schema.processlist")
-	}
-	if *collectPerfEventsWaits && versionNum >= 5.5 {
-		scrapeTime = time.Now()
-		if err = collector.ScrapePerfEventsWaits(db, ch); err != nil {
-			log.Errorln("Error scraping for collect.perf_schema.eventswaits:", err)
-			e.scrapeErrors.WithLabelValues("collect.perf_schema.eventswaits").Inc()
-		}
-		ch <- prometheus.MustNewConstMetric(scrapeDurationDesc, prometheus.GaugeValue, time.Since(scrapeTime).Seconds(), "collect.perf_schema.eventswaits")
-	}
-	if *collectPerfFileEvents && versionNum >= 5.6 {
-		scrapeTime = time.Now()
-		if err = collector.ScrapePerfFileEvents(db, ch); err != nil {
-			log.Errorln("Error scraping for collect.perf_schema.file_events:", err)
-			e.scrapeErrors.WithLabelValues("collect.perf_schema.file_events").Inc()
-		}
-		ch <- prometheus.MustNewConstMetric(scrapeDurationDesc, prometheus.GaugeValue, time.Since(scrapeTime).Seconds(), "collect.perf_schema.file_events")
-	}
-	if *collectPerfTableLockWaits && versionNum >= 5.6 {
-		scrapeTime = time.Now()
-		if err = collector.ScrapePerfTableLockWaits(db, ch); err != nil {
-			log.Errorln("Error scraping for collect.perf_schema.tablelocks:", err)
-			e.scrapeErrors.WithLabelValues("collect.perf_schema.tablelocks").Inc()
-		}
-		ch <- prometheus.MustNewConstMetric(scrapeDurationDesc, prometheus.GaugeValue, time.Since(scrapeTime).Seconds(), "collect.perf_schema.tablelocks")
-	}
-	if *collectQueryResponseTime && versionNum >= 5.5 {
-		scrapeTime = time.Now()
-		if err = collector.ScrapeQueryResponseTime(db, ch); err != nil {
-			log.Errorln("Error scraping for collect.info_schema.query_response_time:", err)
-			e.scrapeErrors.WithLabelValues("collect.info_schema.query_response_time").Inc()
-		}
-		ch <- prometheus.MustNewConstMetric(scrapeDurationDesc, prometheus.GaugeValue, time.Since(scrapeTime).Seconds(), "collect.info_schema.query_response_time")
-	}
-	if *collectRocksDBCFStats {
-		scrapeTime = time.Now()
-		if err = collector.ScrapeRocksDBCFStats(db, ch); err != nil {
-			log.Errorln("Error scraping for collect.info_schema.rocksdb_cfstats:", err)
-			e.scrapeErrors.WithLabelValues("collect.info_schema.rocksdb_cfstats").Inc()
-		}
-		ch <- prometheus.MustNewConstMetric(scrapeDurationDesc, prometheus.GaugeValue, time.Since(scrapeTime).Seconds(), "collect.info_schema.rocksdb_cfstats")
-	}
-	if *collectRocksDBDBStats {
-		scrapeTime = time.Now()
-		if err = collector.ScrapeRocksDBDBStats(db, ch); err != nil {
-			log.Errorln("Error scraping for collect.info_schema.rocksdb_dbstats:", err)
-			e.scrapeErrors.WithLabelValues("collect.info_schema.rocksdb_dbstats").Inc()
-		}
-		ch <- prometheus.MustNewConstMetric(scrapeDurationDesc, prometheus.GaugeValue, time.Since(scrapeTime).Seconds(), "collect.info_schema.rocksdb_dbstats")
-	}
-	if *collectEngineInnodbStatus {
-		scrapeTime = time.Now()
-		if err = collector.ScrapeEngineInnodbStatus(db, ch); err != nil {
-			log.Errorln("Error scraping for collect.engine_innodb_status:", err)
-			e.scrapeErrors.WithLabelValues("collect.engine_innodb_status").Inc()
-		}
-		ch <- prometheus.MustNewConstMetric(scrapeDurationDesc, prometheus.GaugeValue, time.Since(scrapeTime).Seconds(), "collect.engine_innodb_status")
-	}
-	if rocksDBEnabled {
-		scrapeTime = time.Now()
-		if err = collector.ScrapeEngineRocksDBStatus(db, ch); err != nil {
-			log.Errorln("Error scraping for collect.engine_rocksdb_status:", err)
-			e.scrapeErrors.WithLabelValues("collect.engine_rocksdb_status").Inc()
-		}
-		ch <- prometheus.MustNewConstMetric(scrapeDurationDesc, prometheus.GaugeValue, time.Since(scrapeTime).Seconds(), "collect.engine_rocksdb_status")
-	}
-}
-
-func (e *ExporterLr) scrape(ch chan<- prometheus.Metric) {
-	e.totalScrapes.Inc()
-	var err error
-
-	scrapeTime := time.Now()
-	db, err := sql.Open("mysql", e.dsn)
-	if err != nil {
-		log.Errorln("Error opening connection to database:", err)
-		return
-	}
-	defer db.Close()
-
-	if err := db.Ping(); err != nil {
-		log.Errorln("Error pinging mysqld:", err)
-		return
-	}
-	versionNum := getMySQLVersion(db)
-
-	if *slowLogFilter {
-		sessionSettingsRows, err := db.Query(sessionSettingsQuery)
-		if err != nil {
-			log.Errorln("Error setting log_slow_filter:", err)
-			return
-		}
-		sessionSettingsRows.Close()
-	}
-
-	ch <- prometheus.MustNewConstMetric(scrapeDurationDesc, prometheus.GaugeValue, time.Since(scrapeTime).Seconds(), "connection")
-
-	if *collectGlobalVariables {
-		scrapeTime = time.Now()
-		if err = collector.ScrapeGlobalVariables(db, ch); err != nil {
-			log.Errorln("Error scraping for collect.global_variables:", err)
-			e.scrapeErrors.WithLabelValues("collect.global_variables").Inc()
-		}
-		ch <- prometheus.MustNewConstMetric(scrapeDurationDesc, prometheus.GaugeValue, time.Since(scrapeTime).Seconds(), "collect.global_variables")
-	}
-	if *collectTableSchema {
-		scrapeTime = time.Now()
-		if err = collector.ScrapeTableSchema(db, ch); err != nil {
-			log.Errorln("Error scraping for collect.info_schema.tables:", err)
-			e.scrapeErrors.WithLabelValues("collect.info_schema.tables").Inc()
-		}
-		ch <- prometheus.MustNewConstMetric(scrapeDurationDesc, prometheus.GaugeValue, time.Since(scrapeTime).Seconds(), "collect.info_schema.tables")
-	}
-	if *collectAutoIncrementColumns {
-		scrapeTime = time.Now()
-		if err = collector.ScrapeAutoIncrementColumns(db, ch); err != nil {
-			log.Errorln("Error scraping for collect.auto_increment.columns:", err)
-			e.scrapeErrors.WithLabelValues("collect.auto_increment.columns").Inc()
-		}
-		ch <- prometheus.MustNewConstMetric(scrapeDurationDesc, prometheus.GaugeValue, time.Since(scrapeTime).Seconds(), "collect.auto_increment.columns")
-	}
-	if *collectBinlogSize {
-		scrapeTime = time.Now()
-		if err = collector.ScrapeBinlogSize(db, ch); err != nil {
-			log.Errorln("Error scraping for collect.binlog_size:", err)
-			e.scrapeErrors.WithLabelValues("collect.binlog_size").Inc()
-		}
-		ch <- prometheus.MustNewConstMetric(scrapeDurationDesc, prometheus.GaugeValue, time.Since(scrapeTime).Seconds(), "collect.binlog_size")
-	}
-	if *collectPerfTableIOWaits && versionNum >= 5.6 {
-		scrapeTime = time.Now()
-		if err = collector.ScrapePerfTableIOWaits(db, ch); err != nil {
-			log.Errorln("Error scraping for collect.perf_schema.tableiowaits:", err)
-			e.scrapeErrors.WithLabelValues("collect.perf_schema.tableiowaits").Inc()
-		}
-		ch <- prometheus.MustNewConstMetric(scrapeDurationDesc, prometheus.GaugeValue, time.Since(scrapeTime).Seconds(), "collect.perf_schema.tableiowaits")
-	}
-	if *collectPerfIndexIOWaits && versionNum >= 5.6 {
-		scrapeTime = time.Now()
-		if err = collector.ScrapePerfIndexIOWaits(db, ch); err != nil {
-			log.Errorln("Error scraping for collect.perf_schema.indexiowaits:", err)
-			e.scrapeErrors.WithLabelValues("collect.perf_schema.indexiowaits").Inc()
-		}
-		ch <- prometheus.MustNewConstMetric(scrapeDurationDesc, prometheus.GaugeValue, time.Since(scrapeTime).Seconds(), "collect.perf_schema.indexiowaits")
-	}
-	if *collectPerfFileInstances && versionNum >= 5.5 {
-		scrapeTime = time.Now()
-		if err = collector.ScrapePerfFileInstances(db, ch); err != nil {
-			log.Errorln("Error scraping for collect.perf_schema.file_instances:", err)
-			e.scrapeErrors.WithLabelValues("collect.perf_schema.file_instances").Inc()
-		}
-		ch <- prometheus.MustNewConstMetric(scrapeDurationDesc, prometheus.GaugeValue, time.Since(scrapeTime).Seconds(), "collect.perf_schema.file_instances")
-	}
-	if *collectUserStat {
-		scrapeTime = time.Now()
-		if err = collector.ScrapeUserStat(db, ch); err != nil {
-			log.Errorln("Error scraping for collect.info_schema.userstats:", err)
-			e.scrapeErrors.WithLabelValues("collect.info_schema.userstats").Inc()
-		}
-		ch <- prometheus.MustNewConstMetric(scrapeDurationDesc, prometheus.GaugeValue, time.Since(scrapeTime).Seconds(), "collect.info_schema.userstats")
-	}
-	if *collectTableStat {
-		scrapeTime = time.Now()
-		if err = collector.ScrapeTableStat(db, ch); err != nil {
-			log.Errorln("Error scraping for collect.info_schema.tablestats:", err)
-			e.scrapeErrors.WithLabelValues("collect.info_schema.tablestats").Inc()
-		}
-		ch <- prometheus.MustNewConstMetric(scrapeDurationDesc, prometheus.GaugeValue, time.Since(scrapeTime).Seconds(), "collect.info_schema.tablestats")
-	}
-	if *collectPerfEventsStatements && versionNum >= 5.6 {
-		scrapeTime = time.Now()
-		if err = collector.ScrapePerfEventsStatements(db, ch); err != nil {
-			log.Errorln("Error scraping for collect.perf_schema.eventsstatements:", err)
-			e.scrapeErrors.WithLabelValues("collect.perf_schema.eventsstatements").Inc()
-		}
-		ch <- prometheus.MustNewConstMetric(scrapeDurationDesc, prometheus.GaugeValue, time.Since(scrapeTime).Seconds(), "collect.perf_schema.eventsstatements")
-	}
-	if *collectClientStat && versionNum >= 5.5 {
-		scrapeTime = time.Now()
-		if err = collector.ScrapeClientStat(db, ch); err != nil {
-			log.Errorln("Error scraping for collect.info_schema.clientstats:", err)
-			e.scrapeErrors.WithLabelValues("collect.info_schema.clientstats").Inc()
-		}
-		ch <- prometheus.MustNewConstMetric(scrapeDurationDesc, prometheus.GaugeValue, time.Since(scrapeTime).Seconds(), "collect.info_schema.clientstats")
-	}
-	if *collectInnodbTablespaces && versionNum >= 5.7 {
-		scrapeTime = time.Now()
-		if err = collector.ScrapeInfoSchemaInnodbTablespaces(db, ch); err != nil {
-			log.Errorln("Error scraping for collect.info_schema.innodb_sys_tablespaces:", err)
-			e.scrapeErrors.WithLabelValues("collect.info_schema.innodb_sys_tablespaces").Inc()
-		}
-		ch <- prometheus.MustNewConstMetric(scrapeDurationDesc, prometheus.GaugeValue, time.Since(scrapeTime).Seconds(), "collect.info_schema.innodb_sys_tablespaces")
-	}
-	if *collectEngineTokudbStatus && versionNum >= 5.7 {
-		scrapeTime = time.Now()
-		if err = collector.ScrapeEngineTokudbStatus(db, ch); err != nil {
-			log.Errorln("Error scraping for collect.engine_tokudb_status:", err)
-			e.scrapeErrors.WithLabelValues("collect.engine_tokudb_status").Inc()
-		}
-		ch <- prometheus.MustNewConstMetric(scrapeDurationDesc, prometheus.GaugeValue, time.Since(scrapeTime).Seconds(), "collect.engine_tokudb_status")
-	}
-	if *collectHeartbeat && versionNum >= 5.1 {
-		scrapeTime = time.Now()
-		if err = collector.ScrapeHeartbeat(db, ch, collectHeartbeatDatabase, collectHeartbeatTable); err != nil {
-			log.Errorln("Error scraping for collect.heartbeat:", err)
-			e.scrapeErrors.WithLabelValues("collect.heartbeat").Inc()
-		}
-		ch <- prometheus.MustNewConstMetric(scrapeDurationDesc, prometheus.GaugeValue, time.Since(scrapeTime).Seconds(), "collect.heartbeat")
-	}
-}
-
-=======
->>>>>>> 811aec3a
-func parseMycnf(config interface{}) (string, error) {
-	var dsn string
-	cfg, err := ini.Load(config)
-	if err != nil {
-		return dsn, fmt.Errorf("failed reading ini file: %s", err)
-	}
-	user := cfg.Section("client").Key("user").String()
-	password := cfg.Section("client").Key("password").String()
-	if (user == "") || (password == "") {
-		return dsn, fmt.Errorf("no user or password specified under [client] in %s", config)
-	}
-	host := cfg.Section("client").Key("host").MustString("localhost")
-	port := cfg.Section("client").Key("port").MustUint(3306)
-	socket := cfg.Section("client").Key("socket").String()
-	if socket != "" {
-		dsn = fmt.Sprintf("%s:%s@unix(%s)/", user, password, socket)
-	} else {
-		dsn = fmt.Sprintf("%s:%s@tcp(%s:%d)/", user, password, host, port)
-	}
-	log.Debugln(dsn)
-	return dsn, nil
-}
-
-func getMySQLVersion(db *sql.DB) float64 {
-	var (
-		versionStr string
-		versionNum float64
-	)
-	err := db.QueryRow(versionQuery).Scan(&versionStr)
-	if err == nil {
-		r, _ := regexp.Compile(`^\d+\.\d+`)
-		versionNum, _ = strconv.ParseFloat(r.FindString(versionStr), 64)
-	}
-	// In case, we can't match/parse the version, let's set it to something big to it matches all the versions.
-	if versionNum == 0 {
-		versionNum = 999
-	}
-	return versionNum
-}
-
-func init() {
-	prometheus.MustRegister(version.NewCollector("mysqld_exporter"))
-}
-
-func filter(filters map[string]bool, name string, flag bool) bool {
-	if len(filters) > 0 {
-		return flag && filters[name]
-	}
-	return flag
-}
-
-func handler(w http.ResponseWriter, r *http.Request) {
-	var filters map[string]bool
-	params := r.URL.Query()["collect[]"]
-	log.Debugln("collect query:", params)
-
-	if len(params) > 0 {
-		filters = make(map[string]bool)
-		for _, param := range params {
-			filters[param] = true
-		}
-	}
-
-	collect := collector.Collect{
-		SlowLogFilter:        *slowLogFilter,
-		Processlist:          filter(filters, "info_schema.processlist", *collectProcesslist),
-		TableSchema:          filter(filters, "info_schema.tables", *collectTableSchema),
-		InnodbTablespaces:    filter(filters, "info_schema.innodb_tablespaces", *collectInnodbTablespaces),
-		InnodbMetrics:        filter(filters, "info_schema.innodb_metrics", *collectInnodbMetrics),
-		GlobalStatus:         filter(filters, "global_status", *collectGlobalStatus),
-		GlobalVariables:      filter(filters, "global_variables", *collectGlobalVariables),
-		SlaveStatus:          filter(filters, "slave_status", *collectSlaveStatus),
-		AutoIncrementColumns: filter(filters, "auto_increment.columns", *collectAutoIncrementColumns),
-		BinlogSize:           filter(filters, "binlog_size", *collectBinlogSize),
-		PerfTableIOWaits:     filter(filters, "perf_schema.tableiowaits", *collectPerfTableIOWaits),
-		PerfIndexIOWaits:     filter(filters, "perf_schema.indexiowaits", *collectPerfIndexIOWaits),
-		PerfTableLockWaits:   filter(filters, "perf_schema.tablelocks", *collectPerfTableLockWaits),
-		PerfEventsStatements: filter(filters, "perf_schema.eventsstatements", *collectPerfEventsStatements),
-		PerfEventsWaits:      filter(filters, "perf_schema.eventswaits", *collectPerfEventsWaits),
-		PerfFileEvents:       filter(filters, "perf_schema.file_events", *collectPerfFileEvents),
-		PerfFileInstances:    filter(filters, "perf_schema.file_instances", *collectPerfFileInstances),
-		UserStat:             filter(filters, "info_schema.userstats", *collectUserStat),
-		ClientStat:           filter(filters, "info_schema.clientstats", *collectClientStat),
-		TableStat:            filter(filters, "info_schema.tablestats", *collectTableStat),
-		QueryResponseTime:    filter(filters, "info_schema.query_response_time", *collectQueryResponseTime),
-		EngineTokudbStatus:   filter(filters, "engine_tokudb_status", *collectEngineTokudbStatus),
-		EngineInnodbStatus:   filter(filters, "engine_innodb_status", *collectEngineInnodbStatus),
-		Heartbeat:            filter(filters, "heartbeat", *collectHeartbeat),
-		HeartbeatDatabase:    *collectHeartbeatDatabase,
-		HeartbeatTable:       *collectHeartbeatTable,
-	}
-
-	registry := prometheus.NewRegistry()
-	registry.MustRegister(collector.New(dsn, collect))
-
-	gatherers := prometheus.Gatherers{
-		prometheus.DefaultGatherer,
-		registry,
-	}
-	// Delegate http serving to Prometheus client library, which will call collector.Collect.
-	h := promhttp.HandlerFor(gatherers, promhttp.HandlerOpts{})
-	h.ServeHTTP(w, r)
-}
-
-func main() {
-	log.AddFlags(kingpin.CommandLine)
-	kingpin.Version(version.Print("mysqld_exporter"))
-	kingpin.HelpFlag.Short('h')
-	kingpin.Parse()
-
 	log.Infoln("Starting mysqld_exporter", version.Info())
 	log.Infoln("Build context", version.BuildContext())
 
@@ -917,7 +266,6 @@
 		}
 	}
 
-<<<<<<< HEAD
 	cfg := &webAuth{}
 	httpAuth := os.Getenv("HTTP_AUTH")
 	if *webAuthFile != "" {
@@ -954,42 +302,70 @@
 		ssl = true
 		log.Infoln("HTTPS/TLS is enabled")
 	}
-=======
-	http.HandleFunc(*metricPath, prometheus.InstrumentHandlerFunc("metrics", handler))
-	http.HandleFunc("/", func(w http.ResponseWriter, r *http.Request) {
-		w.Write(landingPage)
-	})
->>>>>>> 811aec3a
+
+	mux := http.NewServeMux()
+
+	scrapersHR := Scrapers{
+		{collector.ScraperGlobalStatus, *collectGlobalStatus},
+		{collector.ScraperInnodbMetrics, *collectInnodbMetrics},
+	}
+	mux.Handle(*metricPath+"-hr", prometheus.InstrumentHandlerFunc("metrics-hr", newHandler(
+		cfg,
+		collector.Collect{
+			SlowLogFilter: *slowLogFilter,
+			Scrapers:      scrapersHR.CollectorActiveScrapers(),
+		},
+	)))
+	scrapersMr := Scrapers{
+		{collector.ScraperSlaveStatus, *collectSlaveStatus},
+		{collector.ScraperProcessList, *collectProcesslist},
+		{collector.ScraperPerfEventsWaits, *collectPerfEventsWaits},
+		{collector.ScraperPerfFileEvents, *collectPerfFileEvents},
+		{collector.ScraperPerfTableLockWaits, *collectPerfTableLockWaits},
+		{collector.ScraperQueryResponseTime, *collectQueryResponseTime},
+		{collector.ScraperEngineInnodbStatus, *collectEngineInnodbStatus},
+	}
+	mux.Handle(*metricPath+"-mr", prometheus.InstrumentHandlerFunc("metrics-mr", newHandler(
+		cfg,
+		collector.Collect{
+			SlowLogFilter: *slowLogFilter,
+			Scrapers:      scrapersMr.CollectorActiveScrapers(),
+		},
+	)))
+
+	scrapersLr := Scrapers{
+		{collector.ScraperGlobalVariables, *collectGlobalVariables},
+		{collector.ScraperTableSchema, *collectTableSchema},
+		{collector.ScraperAutoIncrementColumns, *collectAutoIncrementColumns},
+		{collector.ScraperBinlogSize, *collectBinlogSize},
+		{collector.ScraperPerfTableIOWaits, *collectPerfTableIOWaits},
+		{collector.ScraperPerfIndexIOWaits, *collectPerfIndexIOWaits},
+		{collector.ScraperPerfFileInstances, *collectPerfFileInstances},
+		{collector.ScraperUserStat, *collectUserStat},
+		{collector.ScraperTableStat, *collectTableStat},
+		{collector.ScraperPerfEventsStatements, *collectPerfEventsStatements},
+		{collector.ScraperClientStat, *collectClientStat},
+		{collector.ScraperInfoSchemaInnodbTablespaces, *collectInnodbTablespaces},
+		{collector.ScraperEngineTokudbStatus, *collectEngineTokudbStatus},
+		{collector.ScraperHeartbeat(*collectHeartbeatDatabase, *collectHeartbeatTable), *collectHeartbeat},
+	}
+
+	mux.Handle(*metricPath+"-lr", prometheus.InstrumentHandlerFunc("metrics-lr", newHandler(
+		cfg,
+		collector.Collect{
+			SlowLogFilter: *slowLogFilter,
+			Scrapers:      scrapersLr.CollectorActiveScrapers(),
+		},
+	)))
+
+	srv := &http.Server{
+		Addr:    *listenAddress,
+		Handler: mux,
+	}
 
 	log.Infoln("Listening on", *listenAddress)
 	if ssl {
 		// https
-		mux := http.NewServeMux()
-
-		reg := prometheus.NewRegistry()
-		reg.MustRegister(NewExporter(dsn))
-		handler := promhttp.HandlerFor(reg, promhttp.HandlerOpts{})
-		if cfg.User != "" && cfg.Password != "" {
-			handler = &basicAuthHandler{handler: handler.ServeHTTP, user: cfg.User, password: cfg.Password}
-		}
-		mux.Handle(*metricPath+"-hr", handler)
-
-		reg = prometheus.NewRegistry()
-		reg.MustRegister(NewExporterMr(dsn))
-		handler = promhttp.HandlerFor(reg, promhttp.HandlerOpts{})
-		if cfg.User != "" && cfg.Password != "" {
-			handler = &basicAuthHandler{handler: handler.ServeHTTP, user: cfg.User, password: cfg.Password}
-		}
-		mux.Handle(*metricPath+"-mr", handler)
-
-		reg = prometheus.NewRegistry()
-		reg.MustRegister(NewExporterLr(dsn))
-		handler = promhttp.HandlerFor(reg, promhttp.HandlerOpts{})
-		if cfg.User != "" && cfg.Password != "" {
-			handler = &basicAuthHandler{handler: handler.ServeHTTP, user: cfg.User, password: cfg.Password}
-		}
-		mux.Handle(*metricPath+"-lr", handler)
-
 		mux.HandleFunc("/", func(w http.ResponseWriter, req *http.Request) {
 			w.Header().Add("Strict-Transport-Security", "max-age=63072000; includeSubDomains")
 			w.Write(landingPage)
@@ -1005,43 +381,35 @@
 				tls.TLS_RSA_WITH_AES_256_CBC_SHA,
 			},
 		}
-		srv := &http.Server{
-			Addr:         *listenAddress,
-			Handler:      mux,
-			TLSConfig:    tlsCfg,
-			TLSNextProto: make(map[string]func(*http.Server, *tls.Conn, http.Handler), 0),
-		}
+		srv.TLSConfig = tlsCfg
+		srv.TLSNextProto = make(map[string]func(*http.Server, *tls.Conn, http.Handler), 0)
+
 		log.Fatal(srv.ListenAndServeTLS(*sslCertFile, *sslKeyFile))
 	} else {
 		// http
-		reg := prometheus.NewRegistry()
-		reg.MustRegister(NewExporter(dsn))
-		handler := promhttp.HandlerFor(reg, promhttp.HandlerOpts{})
-		if cfg.User != "" && cfg.Password != "" {
-			handler = &basicAuthHandler{handler: handler.ServeHTTP, user: cfg.User, password: cfg.Password}
-		}
-		http.Handle(*metricPath+"-hr", handler)
-
-		reg = prometheus.NewRegistry()
-		reg.MustRegister(NewExporterMr(dsn))
-		handler = promhttp.HandlerFor(reg, promhttp.HandlerOpts{})
-		if cfg.User != "" && cfg.Password != "" {
-			handler = &basicAuthHandler{handler: handler.ServeHTTP, user: cfg.User, password: cfg.Password}
-		}
-		http.Handle(*metricPath+"-mr", handler)
-
-		reg = prometheus.NewRegistry()
-		reg.MustRegister(NewExporterLr(dsn))
-		handler = promhttp.HandlerFor(reg, promhttp.HandlerOpts{})
-		if cfg.User != "" && cfg.Password != "" {
-			handler = &basicAuthHandler{handler: handler.ServeHTTP, user: cfg.User, password: cfg.Password}
-		}
-		http.Handle(*metricPath+"-lr", handler)
-
 		http.HandleFunc("/", func(w http.ResponseWriter, r *http.Request) {
 			w.Write(landingPage)
 		})
 
 		log.Fatal(http.ListenAndServe(*listenAddress, nil))
 	}
+}
+
+type Scraper struct {
+	scraper collector.Scraper
+	on      bool
+}
+
+type Scrapers []Scraper
+
+func (s Scrapers) CollectorActiveScrapers() []collector.Scraper {
+	var active []collector.Scraper
+	for _, scraper := range s {
+		if scraper.on {
+			active = append(active, scraper.scraper)
+		}
+
+	}
+
+	return active
 }