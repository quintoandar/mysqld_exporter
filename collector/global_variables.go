--- conflicted
+++ resolved
@@ -69,17 +69,10 @@
 		)
 	}
 
-<<<<<<< HEAD
-	// mysql_galera_variables_gcache_size_bytes metric.
-	if textItems["wsrep_provider_options"] != "" {
-		ch <- prometheus.MustNewConstMetric(
-			newDesc(namespace, "galera_variables_gcache_size_bytes", "PXC/Galera gcache size."),
-=======
 	// mysql_galera_gcache_size_bytes metric.
 	if textItems["wsrep_provider_options"] != "" {
 		ch <- prometheus.MustNewConstMetric(
 			newDesc("galera", "gcache_size_bytes", "PXC/Galera gcache size."),
->>>>>>> e4648cb9
 			prometheus.GaugeValue,
 			parseWsrepProviderOptions(textItems["wsrep_provider_options"]),
 		)
